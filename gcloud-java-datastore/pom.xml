--- conflicted
+++ resolved
@@ -32,7 +32,6 @@
       <version>${project.version}</version>
     </dependency>
     <dependency>
-<<<<<<< HEAD
       <groupId>com.google.cloud.datastore</groupId>
       <artifactId>datastore-v1beta3-protos</artifactId>
       <version>0.0.1-SNAPSHOT</version>
@@ -41,18 +40,6 @@
       <groupId>com.google.cloud.datastore</groupId>
       <artifactId>datastore-v1beta3-proto-client</artifactId>
       <version>0.0.1-SNAPSHOT</version>
-=======
-      <groupId>com.google.apis</groupId>
-      <artifactId>google-api-services-datastore-protobuf</artifactId>
-      <version>v1beta2-rev1-4.0.0</version>
-      <scope>compile</scope>
-      <exclusions>
-        <exclusion>
-          <groupId>com.google.api-client</groupId>
-          <artifactId>google-api-client</artifactId>
-        </exclusion>
-      </exclusions>
->>>>>>> 67472741
     </dependency>
     <dependency>
       <groupId>${project.groupId}</groupId>
